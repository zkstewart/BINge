import networkx as nx
from intervaltree import IntervalTree, Interval
from statistics import median
from hashlib import sha256

class Bin:
    '''
    Make sure to use this bin with 1-based indexing for start and end values,
    in the same way as a GFF3 would.
    
    Parameters:
        contig -- a string indicating the contig name that this bin is on.
        start -- an integer indicating the start position of the bin.
        end -- an integer indicating the end position of the bin.
    '''
    def __init__(self, contig, start, end):
        self.contig = contig
        self.start = start
        self.end = end
        
        self.ids = set() # set of sequence IDs
    
    @property
    def contig(self):
        return self._contig
    
    @contig.setter
    def contig(self, value):
        assert isinstance(value, str)
        assert value != ""
        
        self._contig = value
    
    @property
    def start(self):
        return self._start
    
    @start.setter
    def start(self, value):
        assert isinstance(value, int)
        assert value > 0, \
            "A Bin must start at a value >= 1 (it behaves 1-based for indexing)"
        self._start = value
    
    @property
    def end(self):
        return self._end
    
    @end.setter
    def end(self, value):
        assert isinstance(value, int)
        assert value > 0, \
            "A Bin must end at a value >= 1 (it behaves 1-based for indexing)"
        self._end = value
    
    def add(self, idValue):
        assert isinstance(idValue, str)
        self.ids.add(idValue)
    
    def union(self, ids):
        assert isinstance(ids, list) or isinstance(ids, set)
        self.ids = self.ids.union(ids)
    
    def merge(self, otherBin):
        assert self.contig == otherBin.contig, \
            "Cannot merge bins on different contigs!"
        
        self.start = min(self.start, otherBin.start)
        self.end = max(self.end, otherBin.end)
        self.union(otherBin.ids)
    
    def is_overlapping(self, otherBin, shorterCovPct=0.20, longerCovPct=0.10):
        '''
        Compares this bin to another bin to see if they overlap each other according
        to shorter sequence and longer sequence coverage cut-offs. Think of this
        similarly to how CD-HIT has the -aS and -aL values.
        
        Parameters:
            otherBin -- a different Bin object to compare.
            shorterCovPct / longerCovPct -- a float value in the range of 0 -> 1 which
                                            controls whether any sequences in the two bins
                                            are deemed to overlap or not. Overlap occurs
                                            when both values are satisfied (AND), not when
                                            a single value is satisfied (OR).
        '''
        for num in [shorterCovPct, longerCovPct]:
            assert isinstance(num, float) or isinstance(num, int)
            assert 0.0 <= num <= 1.0, \
                "shorterCovPct and longerCovPct must be in the range bounded by 0 and 1"
        
<<<<<<< HEAD
        if not (self.start <= otherBin.end and self.end >= otherBin.start):
            return False
        else:
            # Calculate the percentage of overlap between the two bins
            overlap = min(self.end, otherBin.end) - max(self.start, otherBin.start) + 1
            assert overlap > 0, "Logic error in overlap calculation"
            
            len1 = self.end - self.start + 1
            len2 = otherBin.end - otherBin.start + 1
            
            pct1 = overlap / len1
            pct2 = overlap / len2
            
            # See if this meets any coverage pct cutoffs
            if len1 <= len2:
                shorterPct = pct1
                longerPct = pct2
            else:
                shorterPct = pct2
                longerPct = pct1
            
            if shorterPct >= shorterCovPct or longerPct >= longerCovPct:
                return True
            else:
                return False
        
=======
        for thisExon in self.exons.values():
            for otherExon in otherBin.exons.values():
                exonOverlap = sum([
                    abs(max(thisExon[n][0], otherExon[m][0]) - min(thisExon[n][1], otherExon[m][1])) + 1
                    for n in range(len(thisExon))
                    for m in range(len(otherExon))
                    if thisExon[n][0] <= otherExon[m][1] and thisExon[n][1] >= otherExon[m][0]
                ])
                
                # Calculate the percentage of each sequence being overlapped by the other
                len1 = sum([ end - start + 1 for start, end in thisExon ])
                len2 = sum([ end - start + 1 for start, end in otherExon ])
                
                pct1 = exonOverlap / len1
                pct2 = exonOverlap / len2
                
                # See if this meets any coverage pct cutoffs
                if len1 <= len2:
                    shorterPct = pct1
                    longerPct = pct2
                else:
                    shorterPct = pct2
                    longerPct = pct1
                
                if shorterPct >= shorterCovPct or longerPct >= longerCovPct:
                    return True
        return False
    
>>>>>>> 760380d8
    def __repr__(self):
        return (f"<Bin object;contig='{self.contig}';start={self.start};" +
                f"end={self.end};num_ids={len(self.ids)}"
        )
    
    def __hash__(self):
        return hash((self.contig, self.start, self.end,
                     tuple(self.ids)))
    
    def sha256(self):
        h = sha256()
        for s in (
                self.contig.encode(), str(self.start).encode(), str(self.end).encode(),
                str(self.ids).encode()
        ):
            h.update(s)

        return h.hexdigest()
    
    def __eq__(self, other):
        if isinstance(other, Bin):
            return self.sha256() == other.sha256()
        return False

class BinCollection:
    '''
    Encapsulates an IntervalTree allowing easy addition and finding of Bin objects.
    Indexes by exon not CDS.
    '''
    def __init__(self):
        self.bins = {}
    
    def add(self, bin):
        self.bins.setdefault(bin.contig, IntervalTree())
        self.bins[bin.contig][bin.start:bin.end+1] = bin
    
    def find(self, contig, start, end):
        '''
        Start and end should be provided as 1-based and inclusive values.
        For example, searching for 100,100 will find overlaps at that exact
        position.
        '''
        if not contig in self.bins:
            return []
        else:
            bins = [ b.data for b in self.bins[contig][start:end+1] ]
        return bins
    
    def delete(self, bin):
        if not bin.contig in self.bins:
            raise ValueError(f"This BinCollection does not contain any bins on contig '{bin.contig}'")
        else:
            self.bins[bin.contig].remove(Interval(bin.start, bin.end+1, bin))
    
    def replace(self, oldBin, newBin):
        self.delete(oldBin)
        self.add(newBin)
    
    def merge(self, otherBinCollection):
        '''
        Merges the otherBinCollection into this one, adding all its Bins into this. This
        results in changes to this object.
        
        This will NOT merge overlapping bins in any way. It just purely adds the Bins of
        the other collection into this one.
        '''
        for contig, tree in otherBinCollection.bins.items():
            for bin in tree:
                self.add(bin.data)
    
    def __len__(self):
        return sum([ len(tree) for contig, tree in self.bins.items() ])
    
    def __iter__(self):
        for contig, tree in self.bins.items():
            for bin in tree:
                yield bin
    
    def __repr__(self):
        return "<BinCollection object;num_bins={0}>".format(
            len(self)
        )

class BinBundle:
    '''
    Encapsulates a simple list of Bin objects for storage and manipulation when the searching
    of an IntervalTree (as provided by BinCollection) is not needed.
    
    The naming is arbitrary. A bundle is less organised than a collection I suppose?
    '''
    def __init__(self):
        self.bins = []
    
    def add(self, bin):
        self.bins.append(bin)
    
    def merge(self, otherBinCollection, otherType="BinCollection"):
        '''
        Merges the otherBinCollection into this one, adding all its Bins into this. This
        results in changes to this object. Can handle BinBundle or BinCollection
        objects.
        '''
        assert otherType in ["BinCollection", "BinBundle"], \
            "otherType must be either 'BinCollection' or 'BinBundle'"
        
        if otherType == "BinCollection":
            for bin in otherBinCollection:
                self.add(bin.data)
        else:
            for bin in otherBinCollection:
                self.add(bin)
    
    def cluster_by_cooccurrence(self, VOTE_THRESHOLD = 0.66):
        '''
        This algorithm clusters sequences based on their co-occurrence in exon bins.
        Sequences which co-occur in bins at a certain frequency of their total number
        of bins that occur in are linked together. This linking occurs using a
        graph-based approach to modelling the relationships between the bins.
        
        Unlike link_by_sharing, this algorithm is guaranteed to produce a stable output
        and hence convergence is not a concern.
        
        Parameters:
            VOTE_THRESHOLD -- a float greater than 0, and less than or equal to 1.0.
                              This represents a ratio for which sequences must co-occur.
        Returns:
            clusterDict -- a dictionary where keys are integers from 0 -> n, and values
                           are sets of sequence IDs.
            eliminations -- a set of sequence IDs to NOT take through to further clustering.
        '''
        assert 0 < VOTE_THRESHOLD <= 1.0, \
            "VOTE_THRESHOLD must be a value greater than 0, and less than or equal to 1"
        
        FRAGMENT_CUTOFF = 0.5
        CENTRALITY_CUTOFF = 0.33
        
        eliminations = []
        
        # Figure out which bins each sequence occur in
        occurrenceDict = {}
        for binIndex, bin in enumerate(self.bins):
            for seqID in bin.ids:
                occurrenceDict.setdefault(seqID, set())
                occurrenceDict[seqID].add(binIndex)
        
        # Initialise graph data structure to link sequences
        graph = nx.Graph()
        graph.add_nodes_from(occurrenceDict.keys())
        
        # Iterate through each sequence and link where appropriate
        fragmentDict = { k:[0,0] for k in occurrenceDict.keys() }
        for seqID, binIndices in occurrenceDict.items():
            # Count how many times other sequences occur in the same bin as this
            seqLinkDict = {}
            for binIndex in binIndices:
                bin = self.bins[binIndex]
                for otherSeqID in bin.ids:
                    if otherSeqID == seqID:
                        continue
                    
                    seqLinkDict.setdefault(otherSeqID, 0)
                    seqLinkDict[otherSeqID] += 1
            
            # Count how many times this occurs in the same bin as the other sequences
            otherSeqLinkDict = {}
            for otherSeqID in seqLinkDict.keys():
                otherSeqLinkDict.setdefault(otherSeqID, 0)
                
                otherBinIndices = occurrenceDict[otherSeqID]
                otherSeqLinkDict[otherSeqID] += len(otherBinIndices.intersection(binIndices))
            
            # Determine if we will link these sequences or not
            for otherSeqID, numOccurrence in seqLinkDict.items():
                # See how they would link
                thisWouldLink = True if (numOccurrence / len(binIndices)) >= VOTE_THRESHOLD \
                    else False
                otherWouldLink = True if (otherSeqLinkDict[otherSeqID] / len(occurrenceDict[otherSeqID])) >= VOTE_THRESHOLD \
                    else False
                
                # Store information on whether either might be a fragment
                fragmentDict[seqID][1] += 1
                fragmentDict[otherSeqID][1] += 1
                
                if thisWouldLink and not otherWouldLink:
                    fragmentDict[seqID][0] += 1
                if otherWouldLink and not thisWouldLink:
                    fragmentDict[otherSeqID][0] += 1
                
                # Form an edge if either wants it
                if thisWouldLink or otherWouldLink:
                    graph.add_edge(seqID, otherSeqID)
        
        # Remove any nodes which are fragments
        for seqID, (numFragments, numOccurrences) in fragmentDict.items():
            if numOccurrences == 0:
                continue
            if (numFragments / numOccurrences) >= FRAGMENT_CUTOFF:
                graph.remove_node(seqID)
                eliminations.append(seqID)
        
        # Create sequence bins based on the graph's connected components
        clusterDict = {}
        ongoingCount = 0
        for connectedSeqIDs in nx.connected_components(graph):
            # If there is only one sequence, just add it
            if len(connectedSeqIDs) == 1:
                clusterDict[ongoingCount] = connectedSeqIDs
                ongoingCount += 1
                continue
            
            # Otherwise, create a subgraph of this connected component
            subGraph = graph.subgraph(connectedSeqIDs).copy()
            
            # Filter sequences with anomalous degree centrality
            centralityDict = nx.degree_centrality(subGraph)
            centralityMedian = median(centralityDict.values())
            centralityBound = centralityMedian * CENTRALITY_CUTOFF
            for seqID, centrality in centralityDict.items():
                if centrality < centralityBound:
                    subGraph.remove_node(seqID)
                    eliminations.append(seqID)
            
            # Remove chimeras (articulation points)
            articulations = list(nx.articulation_points(subGraph))
            if len(articulations) > 0:
                # Handle single articulations
                if len(articulations) == 1:
                    subGraph.remove_node(articulations[0])
                    eliminations.append(articulations[0])
                
                # Handle multiple articulations
                else:
                    # Delete articulations with high centrality
                    "Chimeras tend to have higher than usual centrality"
                    articulations = sorted([ (x, centralityDict[x]) for x in articulations ],
                                           key = lambda x: x[1], reverse=True)
                    
                    for index, articulationPair in enumerate(articulations):
                        articulation, centrality = articulationPair
                        # Always delete the first articulation
                        if index == 0:
                            subGraph.remove_node(articulation)
                            eliminations.append(articulation)
                        # Delete any others with higher than usual centrality
                        else:
                            if centrality > centralityMedian:
                                subGraph.remove_node(articulation)
                                eliminations.append(articulation)
            
            # Cluster the sequences in any connected components
            for subConnectedSeqIDs in nx.connected_components(subGraph):
                "If we created an isolate, we will ignore it here"
                if len(subConnectedSeqIDs) != 1:
                    clusterDict[ongoingCount] = set(subConnectedSeqIDs)
                    ongoingCount += 1
        
        return clusterDict, set(eliminations)
    
    @staticmethod
    def create_from_collection(binCollection):
        '''
        Initializes a BinBundle object from a BinCollection object.
        
        Parameters:
            binCollection -- a BinCollection object.
        Returns:
            binBundle -- a BinBundle object.
        '''
        newBundle = BinBundle()
        for bin in binCollection:
            newBundle.add(bin.data)
        return newBundle
    
    @staticmethod
    def create_from_multiple_collections(binCollectionList):
        '''
        Initializes a BinBundle object from one or more BinCollection objects.
        The input value is expected to be a list of BinCollection objects.
        The result is a single BinBundle object with all the bins squished
        down into it.
        
        Parameters:
            binCollectionList -- a list of BinCollection objects.
        Returns:
            binBundle -- a BinBundle object.
        '''
        assert isinstance(binCollectionList, list), \
            "binCollectionList must be a list of BinCollection objects"
        
        newBundle = BinBundle()
        for binCollection in binCollectionList:
            for bin in binCollection:
                newBundle.add(bin.data)
        return newBundle
        
        
    def __len__(self):
        return len(self.bins)
    
    def __iter__(self):
        return iter(self.bins)
    
    def __repr__(self):
        return "<BinBundle object;num_bins={0}>".format(
            len(self)
        )<|MERGE_RESOLUTION|>--- conflicted
+++ resolved
@@ -88,7 +88,6 @@
             assert 0.0 <= num <= 1.0, \
                 "shorterCovPct and longerCovPct must be in the range bounded by 0 and 1"
         
-<<<<<<< HEAD
         if not (self.start <= otherBin.end and self.end >= otherBin.start):
             return False
         else:
@@ -114,37 +113,7 @@
                 return True
             else:
                 return False
-        
-=======
-        for thisExon in self.exons.values():
-            for otherExon in otherBin.exons.values():
-                exonOverlap = sum([
-                    abs(max(thisExon[n][0], otherExon[m][0]) - min(thisExon[n][1], otherExon[m][1])) + 1
-                    for n in range(len(thisExon))
-                    for m in range(len(otherExon))
-                    if thisExon[n][0] <= otherExon[m][1] and thisExon[n][1] >= otherExon[m][0]
-                ])
-                
-                # Calculate the percentage of each sequence being overlapped by the other
-                len1 = sum([ end - start + 1 for start, end in thisExon ])
-                len2 = sum([ end - start + 1 for start, end in otherExon ])
-                
-                pct1 = exonOverlap / len1
-                pct2 = exonOverlap / len2
-                
-                # See if this meets any coverage pct cutoffs
-                if len1 <= len2:
-                    shorterPct = pct1
-                    longerPct = pct2
-                else:
-                    shorterPct = pct2
-                    longerPct = pct1
-                
-                if shorterPct >= shorterCovPct or longerPct >= longerCovPct:
-                    return True
-        return False
-    
->>>>>>> 760380d8
+    
     def __repr__(self):
         return (f"<Bin object;contig='{self.contig}';start={self.start};" +
                 f"end={self.end};num_ids={len(self.ids)}"
